--- conflicted
+++ resolved
@@ -28,12 +28,9 @@
 
 	"github.com/dgraph-io/badger/v3"
 	bpb "github.com/dgraph-io/badger/v3/pb"
-<<<<<<< HEAD
+	"github.com/dgraph-io/dgo/v200/protos/api"
 	"github.com/dgraph-io/roaring/roaring64"
-	"github.com/golang/protobuf/proto"
-=======
-	"github.com/dgraph-io/dgo/v200/protos/api"
->>>>>>> c1d74c75
+	"github.com/gogo/protobuf/proto"
 	"github.com/google/uuid"
 	"github.com/stretchr/testify/require"
 
@@ -1172,12 +1169,7 @@
 	size := int(1e5)
 	ol, commits := createMultiPartList(t, size, true)
 
-<<<<<<< HEAD
-	t.Logf("Splits: %d\n", len(ol.plist.Splits))
-	var labels []string
-=======
 	var facets []string
->>>>>>> c1d74c75
 	err := ol.Iterate(uint64(size)+1, 0, func(p *pb.Posting) error {
 		if len(p.Facets) > 0 {
 			facets = append(facets, p.Facets[0].Key)
