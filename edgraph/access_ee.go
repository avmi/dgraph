// +build !oss

/*
 * Copyright 2018 Dgraph Labs, Inc. All rights reserved.
 *
 * Licensed under the Dgraph Community License (the "License"); you
 * may not use this file except in compliance with the License. You
 * may obtain a copy of the License at
 *
 *     https://github.com/dgraph-io/dgraph/blob/master/licenses/DCL.txt
 */

package edgraph

import (
	"context"
	"encoding/json"
	"fmt"
	"strings"
	"time"

	"github.com/pkg/errors"

	"github.com/dgraph-io/badger/v2/y"

	"github.com/dgraph-io/dgo/v2/protos/api"
	"github.com/dgraph-io/dgraph/ee/acl"
	"github.com/dgraph-io/dgraph/gql"
	"github.com/dgraph-io/dgraph/schema"
	"github.com/dgraph-io/dgraph/worker"
	"github.com/dgraph-io/dgraph/x"
	jwt "github.com/dgrijalva/jwt-go"
	"github.com/golang/glog"
	otrace "go.opencensus.io/trace"
	"google.golang.org/grpc/codes"
	"google.golang.org/grpc/metadata"
	"google.golang.org/grpc/peer"
	"google.golang.org/grpc/status"
)

// Login handles login requests from clients.
func (s *Server) Login(ctx context.Context,
	request *api.LoginRequest) (*api.Response, error) {

	if err := x.HealthCheck(); err != nil {
		return nil, err
	}

	if !worker.EnterpriseEnabled() {
		return nil, errors.New("Enterprise features are disabled. You can enable them by " +
			"supplying the appropriate license file to Dgraph Zero uing the HTTP endpoint.")
	}

	ctx, span := otrace.StartSpan(ctx, "server.Login")
	defer span.End()

	// record the client ip for this login request
	var addr string
	if peerInfo, ok := peer.FromContext(ctx); ok {
		addr = peerInfo.Addr.String()
		glog.Infof("Login request from: %s", addr)
		span.Annotate([]otrace.Attribute{
			otrace.StringAttribute("client_ip", addr),
		}, "client ip for login")
	}

	user, err := s.authenticateLogin(ctx, request)
	if err != nil {
		errMsg := fmt.Sprintf("Authentication from address %s failed: %v", addr, err)
		glog.Errorf(errMsg)
		return nil, errors.Errorf(errMsg)
	}
	glog.Infof("%s logged in successfully", user.UserID)

	resp := &api.Response{}
	accessJwt, err := getAccessJwt(user.UserID, user.Groups)
	if err != nil {
		errMsg := fmt.Sprintf("unable to get access jwt (userid=%s,addr=%s):%v",
			user.UserID, addr, err)
		glog.Errorf(errMsg)
		return nil, errors.Errorf(errMsg)
	}
	refreshJwt, err := getRefreshJwt(user.UserID)
	if err != nil {
		errMsg := fmt.Sprintf("unable to get refresh jwt (userid=%s,addr=%s):%v",
			user.UserID, addr, err)
		glog.Errorf(errMsg)
		return nil, errors.Errorf(errMsg)
	}

	loginJwt := api.Jwt{
		AccessJwt:  accessJwt,
		RefreshJwt: refreshJwt,
	}

	jwtBytes, err := loginJwt.Marshal()
	if err != nil {
		errMsg := fmt.Sprintf("unable to marshal jwt (userid=%s,addr=%s):%v",
			user.UserID, addr, err)
		glog.Errorf(errMsg)
		return nil, errors.Errorf(errMsg)
	}
	resp.Json = jwtBytes
	return resp, nil
}

// authenticateLogin authenticates the login request using either the refresh token if present, or
// the <userId, password> pair. If authentication passes, it queries the user's uid and associated
// groups from DB and returns the user object
func (s *Server) authenticateLogin(ctx context.Context, request *api.LoginRequest) (*acl.User,
	error) {
	if err := validateLoginRequest(request); err != nil {
		return nil, errors.Wrapf(err, "invalid login request")
	}

	var user *acl.User
	if len(request.RefreshToken) > 0 {
		userData, err := validateToken(request.RefreshToken)
		if err != nil {
			return nil, errors.Wrapf(err, "unable to authenticate the refresh token %v",
				request.RefreshToken)
		}

		userId := userData[0]
		user, err = authorizeUser(ctx, userId, "")
		if err != nil {
			return nil, errors.Wrapf(err, "while querying user with id %v", userId)
		}

		if user == nil {
			return nil, errors.Errorf("unable to authenticate through refresh token: "+
				"user not found for id %v", userId)
		}

		glog.Infof("Authenticated user %s through refresh token", userId)
		return user, nil
	}

	// authorize the user using password
	var err error
	user, err = authorizeUser(ctx, request.Userid, request.Password)
	if err != nil {
		return nil, errors.Wrapf(err, "while querying user with id %v",
			request.Userid)
	}

	if user == nil {
		return nil, errors.Errorf("unable to authenticate through password: "+
			"user not found for id %v", request.Userid)
	}
	if !user.PasswordMatch {
		return nil, errors.Errorf("password mismatch for user: %v", request.Userid)
	}
	return user, nil
}

// validateToken verifies the signature and expiration of the jwt, and if validation passes,
// returns a slice of strings, where the first element is the extracted userId
// and the rest are groupIds encoded in the jwt.
func validateToken(jwtStr string) ([]string, error) {
	token, err := jwt.Parse(jwtStr, func(token *jwt.Token) (interface{}, error) {
		if _, ok := token.Method.(*jwt.SigningMethodHMAC); !ok {
			return nil, errors.Errorf("unexpected signing method: %v", token.Header["alg"])
		}
		return worker.Config.HmacSecret, nil
	})

	if err != nil {
		return nil, errors.Errorf("unable to parse jwt token:%v", err)
	}

	claims, ok := token.Claims.(jwt.MapClaims)
	if !ok || !token.Valid {
		return nil, errors.Errorf("claims in jwt token is not map claims")
	}

	// by default, the MapClaims.Valid will return true if the exp field is not set
	// here we enforce the checking to make sure that the refresh token has not expired
	now := time.Now().Unix()
	if !claims.VerifyExpiresAt(now, true) {
		return nil, errors.Errorf("Token is expired") // the same error msg that's used inside jwt-go
	}

	userId, ok := claims["userid"].(string)
	if !ok {
		return nil, errors.Errorf("userid in claims is not a string:%v", userId)
	}

	groups, ok := claims["groups"].([]interface{})
	var groupIds []string
	if ok {
		groupIds = make([]string, 0, len(groups))
		for _, group := range groups {
			groupId, ok := group.(string)
			if !ok {
				// This shouldn't happen. So, no need to make the client try to refresh the tokens.
				return nil, errors.Errorf("unable to convert group to string:%v", group)
			}

			groupIds = append(groupIds, groupId)
		}
	}
	return append([]string{userId}, groupIds...), nil
}

// validateLoginRequest validates that the login request has either the refresh token or the
// <user id, password> pair
func validateLoginRequest(request *api.LoginRequest) error {
	if request == nil {
		return errors.Errorf("the request should not be nil")
	}
	// we will use the refresh token for authentication if it's set
	if len(request.RefreshToken) > 0 {
		return nil
	}

	// otherwise make sure both userid and password are set
	if len(request.Userid) == 0 {
		return errors.Errorf("the userid should not be empty")
	}
	if len(request.Password) == 0 {
		return errors.Errorf("the password should not be empty")
	}
	return nil
}

// getAccessJwt constructs an access jwt with the given user id, groupIds,
// and expiration TTL specified by worker.Config.AccessJwtTtl
func getAccessJwt(userId string, groups []acl.Group) (string, error) {
	token := jwt.NewWithClaims(jwt.SigningMethodHS256, jwt.MapClaims{
		"userid": userId,
		"groups": acl.GetGroupIDs(groups),
		// set the jwt exp according to the ttl
		"exp": time.Now().Add(worker.Config.AccessJwtTtl).Unix(),
	})

	jwtString, err := token.SignedString(worker.Config.HmacSecret)
	if err != nil {
		return "", errors.Errorf("unable to encode jwt to string: %v", err)
	}
	return jwtString, nil
}

// getRefreshJwt constructs a refresh jwt with the given user id, and expiration ttl specified by
// worker.Config.RefreshJwtTtl
func getRefreshJwt(userId string) (string, error) {
	token := jwt.NewWithClaims(jwt.SigningMethodHS256, jwt.MapClaims{
		"userid": userId,
		"exp":    time.Now().Add(worker.Config.RefreshJwtTtl).Unix(),
	})

	jwtString, err := token.SignedString(worker.Config.HmacSecret)
	if err != nil {
		return "", errors.Errorf("unable to encode jwt to string: %v", err)
	}
	return jwtString, nil
}

const queryUser = `
    query search($userid: string, $password: string){
      user(func: eq(dgraph.xid, $userid)) {
	    uid
        dgraph.xid
        password_match: checkpwd(dgraph.password, $password)
        dgraph.user.group {
          uid
          dgraph.xid
        }
      }
    }`

// authorizeUser queries the user with the given user id, and returns the associated uid,
// acl groups, and whether the password stored in DB matches the supplied password
func authorizeUser(ctx context.Context, userid string, password string) (
	*acl.User, error) {

	queryVars := map[string]string{
		"$userid":   userid,
		"$password": password,
	}
	queryRequest := api.Request{
		Query: queryUser,
		Vars:  queryVars,
	}

	queryResp, err := (&Server{}).doQuery(ctx, &queryRequest, NoAuthorize)
	if err != nil {
		glog.Errorf("Error while query user with id %s: %v", userid, err)
		return nil, err
	}
	user, err := acl.UnmarshalUser(queryResp, "user")
	if err != nil {
		return nil, err
	}
	return user, nil
}

// RefreshAcls queries for the ACL triples and refreshes the ACLs accordingly.
func RefreshAcls(closer *y.Closer) {
	defer closer.Done()
	if len(worker.Config.HmacSecret) == 0 {
		// the acl feature is not turned on
		return
	}

	ticker := time.NewTicker(worker.Config.AclRefreshInterval)
	defer ticker.Stop()

	// retrieve the full data set of ACLs from the corresponding alpha server, and update the
	// aclCachePtr
	retrieveAcls := func() error {
		glog.V(3).Infof("Refreshing ACLs")
		queryRequest := api.Request{
			Query:    queryAcls,
			ReadOnly: true,
		}

		ctx := context.Background()
		var err error
		queryResp, err := (&Server{}).doQuery(ctx, &queryRequest, NoAuthorize)
		if err != nil {
			return errors.Errorf("unable to retrieve acls: %v", err)
		}
		groups, err := acl.UnmarshalGroups(queryResp.GetJson(), "allAcls")
		if err != nil {
			return err
		}

		aclCachePtr.update(groups)
		glog.V(3).Infof("Updated the ACL cache")
		return nil
	}

	for {
		select {
		case <-closer.HasBeenClosed():
			return
		case <-ticker.C:
			if err := retrieveAcls(); err != nil {
				glog.Errorf("Error while retrieving acls:%v", err)
			}
		}
	}
}

const queryAcls = `
{
  allAcls(func: has(dgraph.group.acl)) {
    dgraph.xid
    dgraph.group.acl
  }
}
`

// ResetAcl clears the aclCachePtr and upserts the Groot account.
func ResetAcl() {
	if len(worker.Config.HmacSecret) == 0 {
		// The acl feature is not turned on.
		return
	}

	// guardians is the group of users who have complete access over all predicates.
	upsertGuardians := func(ctx context.Context) error {
		query := fmt.Sprintf(`
			{
				guid as var(func: eq(dgraph.xid, "%s"))
			}
		`, x.GuardiansId)
		groupNQuads := acl.CreateGroupNQuads(x.GuardiansId)
		req := &api.Request{
			CommitNow: true,
			Query:     query,
			Mutations: []*api.Mutation{
				{
					Set:  groupNQuads,
					Cond: "@if(eq(len(guid), 0))",
				},
			},
		}

		if _, err := (&Server{}).doQuery(ctx, req, NoAuthorize); err != nil {
			return errors.Wrapf(err, "while upserting group with id %s", x.GuardiansId)
		}

		glog.Infof("Successfully upserted the guardian group")
		return nil
	}

	// groot is the default user of guardians group.
	upsertGroot := func(ctx context.Context) error {
		query := fmt.Sprintf(`
			{
				grootid as var(func: eq(dgraph.xid, "%s"))
				guid as var(func: eq(dgraph.xid, "%s"))
			}
		`, x.GrootId, x.GuardiansId)
		userNQuads := acl.CreateUserNQuads(x.GrootId, "password")
		userNQuads = append(userNQuads, &api.NQuad{
			Subject:   "_:newuser",
			Predicate: "dgraph.user.group",
			ObjectId:  "uid(guid)",
		})
		req := &api.Request{
			CommitNow: true,
			Query:     query,
			Mutations: []*api.Mutation{
				{
					Set: userNQuads,
					// Assuming that if groot exists, it is in guardian group
					Cond: "@if(eq(len(grootid), 0) and gt(len(guid), 0))",
				},
			},
		}

		if _, err := (&Server{}).doQuery(ctx, req, NoAuthorize); err != nil {
			return errors.Wrapf(err, "while upserting user with id %s", x.GrootId)
		}

		glog.Infof("Successfully upserted groot account")
		return nil
	}

	for {
		ctx, cancel := context.WithTimeout(context.Background(), time.Minute)
		defer cancel()
		if err := upsertGuardians(ctx); err != nil {
			glog.Infof("Unable to upsert the guardian group. Error: %v", err)
			time.Sleep(100 * time.Millisecond)
			continue
		}
		break
	}

	for {
		ctx, cancel := context.WithTimeout(context.Background(), time.Minute)
		defer cancel()
		if err := upsertGroot(ctx); err != nil {
			glog.Infof("Unable to upsert the groot account. Error: %v", err)
			time.Sleep(100 * time.Millisecond)
			continue
		}
		break
	}
}

var errNoJwt = errors.New("no accessJwt available")

// extract the userId, groupIds from the accessJwt in the context
func extractUserAndGroups(ctx context.Context) ([]string, error) {
	// extract the jwt and unmarshal the jwt to get the list of groups
	md, ok := metadata.FromIncomingContext(ctx)
	if !ok {
		return nil, errNoJwt
	}
	accessJwt := md.Get("accessJwt")
	if len(accessJwt) == 0 {
		return nil, errNoJwt
	}

	return validateToken(accessJwt[0])
}

func authorizePreds(userId string, groupIds, preds []string, aclOp *acl.Operation) error {
	for _, pred := range preds {
		if err := aclCachePtr.authorizePredicate(groupIds, pred, aclOp); err != nil {
			logAccess(&accessEntry{
				userId:    userId,
				groups:    groupIds,
				preds:     preds,
				operation: aclOp,
				allowed:   false,
			})

			var op string
			switch aclOp.Name {
			case acl.OpModify:
				op = "alter"
			case acl.OpWrite:
				op = "mutate"
			case acl.OpRead:
				op = "query"
			}

			return status.Errorf(codes.PermissionDenied,
				"unauthorized to %s the predicate: %v", op, err)
		}
	}
	return nil
}

// authorizeAlter parses the Schema in the operation and authorizes the operation
// using the aclCachePtr
func authorizeAlter(ctx context.Context, op *api.Operation) error {
	if len(worker.Config.HmacSecret) == 0 {
		// the user has not turned on the acl feature
		return nil
	}

	// extract the list of predicates from the operation object
	var preds []string
	switch {
	case len(op.DropAttr) > 0:
		preds = []string{op.DropAttr}
	case op.DropOp == api.Operation_ATTR && len(op.DropValue) > 0:
		preds = []string{op.DropValue}
	default:
		update, err := schema.Parse(op.Schema)
		if err != nil {
			return err
		}

		for _, u := range update.Preds {
			preds = append(preds, u.Predicate)
		}
	}

	var userId string
	var groupIds []string

	// doAuthorizeAlter checks if alter of all the predicates are allowed
	// as a byproduct, it also sets the userId, groups variables
	doAuthorizeAlter := func() error {
		userData, err := extractUserAndGroups(ctx)
		switch {
		case err == errNoJwt:
			// treat the user as an anonymous guest who has not joined any group yet
			// such a user can still get access to predicates that have no ACL rule defined, per the
			// fail open approach
		case err != nil:
			return status.Error(codes.Unauthenticated, err.Error())
		default:
			userId = userData[0]
			groupIds = userData[1:]

			if x.IsGuardian(groupIds) {
				// Members of guardian group are allowed to alter anything.
				return nil
			}
		}

		// if we get here, we know the user is not Groot.
		if isDropAll(op) || op.DropOp == api.Operation_DATA {
			return errors.Errorf(
				"only Groot is allowed to drop all data, but the current user is %s", userId)
		}

		return authorizePreds(userId, groupIds, preds, acl.Modify)
	}

	err := doAuthorizeAlter()
	span := otrace.FromContext(ctx)
	if span != nil {
		span.Annotatef(nil, (&accessEntry{
			userId:    userId,
			groups:    groupIds,
			preds:     preds,
			operation: acl.Modify,
			allowed:   err == nil,
		}).String())
	}

	return err
}

// parsePredsFromMutation returns a union set of all the predicate names in the input nquads
func parsePredsFromMutation(nquads []*api.NQuad) []string {
	// use a map to dedup predicates
	predsMap := make(map[string]struct{})
	for _, nquad := range nquads {
		predsMap[nquad.Predicate] = struct{}{}
	}

	preds := make([]string, 0, len(predsMap))
	for pred := range predsMap {
		preds = append(preds, pred)
	}

	return preds
}

func isAclPredMutation(nquads []*api.NQuad) bool {
	for _, nquad := range nquads {
		if nquad.Predicate == "dgraph.group.acl" && nquad.ObjectValue != nil {
			// this mutation is trying to change the permission of some predicate
			// check if the predicate list contains an ACL predicate
			if _, ok := nquad.ObjectValue.Val.(*api.Value_BytesVal); ok {
				aclBytes := nquad.ObjectValue.Val.(*api.Value_BytesVal)
				var aclsToChange []acl.Acl
				err := json.Unmarshal(aclBytes.BytesVal, &aclsToChange)
				if err != nil {
					glog.Errorf(fmt.Sprintf("Unable to unmalshal bytes under the dgraph.group.acl "+
						"predicate:	%v", err))
					continue
				}
				for _, aclToChange := range aclsToChange {
					if x.IsAclPredicate(aclToChange.Predicate) {
						return true
					}
				}
			}
		}
	}
	return false
}

// authorizeMutation authorizes the mutation using the aclCachePtr
func authorizeMutation(ctx context.Context, gmu *gql.Mutation) error {
	if len(worker.Config.HmacSecret) == 0 {
		// the user has not turned on the acl feature
		return nil
	}

	preds := parsePredsFromMutation(gmu.Set)
	// Del predicates weren't included before.
	// A bug probably since f115de2eb6a40d882a86c64da68bf5c2a33ef69a
	preds = append(preds, parsePredsFromMutation(gmu.Del)...)

	var userId string
	var groupIds []string
	// doAuthorizeMutation checks if modification of all the predicates are allowed
	// as a byproduct, it also sets the userId and groups
	doAuthorizeMutation := func() error {
		userData, err := extractUserAndGroups(ctx)
		switch {
		case err == errNoJwt:
			// treat the user as an anonymous guest who has not joined any group yet
			// such a user can still get access to predicates that have no ACL rule defined
		case err != nil:
			return status.Error(codes.Unauthenticated, err.Error())
		default:
			userId = userData[0]
			groupIds = userData[1:]

			if x.IsGuardian(groupIds) {
				// Members of guardians group are allowed to mutate anything
				// (including delete) except the permission of the acl predicates.
				switch {
				case isAclPredMutation(gmu.Set):
					return errors.Errorf("the permission of ACL predicates can not be changed")
<<<<<<< HEAD
				} else if isAclPredMutation(gmu.Del) {
					// even groot can't delete ACL predicates
=======
				case isAclPredMutation(gmu.Del):
>>>>>>> 9415484f
					return errors.Errorf("ACL predicates can't be deleted")
				}
				return nil
			}
		}

		return authorizePreds(userId, groupIds, preds, acl.Write)
	}

	err := doAuthorizeMutation()
	span := otrace.FromContext(ctx)
	if span != nil {
		span.Annotatef(nil, (&accessEntry{
			userId:    userId,
			groups:    groupIds,
			preds:     preds,
			operation: acl.Write,
			allowed:   err == nil,
		}).String())
	}

	return err
}

func parsePredsFromQuery(gqls []*gql.GraphQuery) []string {
	predsMap := make(map[string]struct{})
	for _, gq := range gqls {

		if gq.Func != nil {
			predsMap[gq.Func.Attr] = struct{}{}
		}

		if len(gq.Attr) > 0 {
			predsMap[gq.Attr] = struct{}{}
		}

		for _, childPred := range parsePredsFromQuery(gq.Children) {
			predsMap[childPred] = struct{}{}
		}
	}

	preds := make([]string, 0, len(predsMap))
	for pred := range predsMap {
		preds = append(preds, pred)
	}
	return preds
}

type accessEntry struct {
	userId    string
	groups    []string
	preds     []string
	operation *acl.Operation
	allowed   bool
}

func (log *accessEntry) String() string {
	return fmt.Sprintf("ACL-LOG Authorizing user %q with groups %q on predicates %q "+
		"for %q, allowed:%v", log.userId, strings.Join(log.groups, ","),
		strings.Join(log.preds, ","), log.operation.Name, log.allowed)
}

func logAccess(log *accessEntry) {
	glog.V(1).Infof(log.String())
}

//authorizeQuery authorizes the query using the aclCachePtr
func authorizeQuery(ctx context.Context, parsedReq *gql.Result) error {
	if len(worker.Config.HmacSecret) == 0 {
		// the user has not turned on the acl feature
		return nil
	}

	var userId string
	var groupIds []string
	preds := parsePredsFromQuery(parsedReq.Query)
	isSchemaQuery := parsedReq != nil && parsedReq.Schema != nil

	doAuthorizeQuery := func() error {
		userData, err := extractUserAndGroups(ctx)
		switch {
		case err == errNoJwt:
			// Do not allow schema queries unless the user has logged in.
			if isSchemaQuery {
				return status.Error(codes.Unauthenticated, err.Error())
			}

			// Treat the user as an anonymous guest who has not joined any group yet
			// such a user can still get access to predicates that have no ACL rule defined.
		case err != nil:
			return status.Error(codes.Unauthenticated, err.Error())
		default:
			userId = userData[0]
			groupIds = userData[1:]

			if x.IsGuardian(groupIds) {
				// Members of guardian groups are allowed to query anything.
				return nil
			}
		}

		return authorizePreds(userId, groupIds, preds, acl.Read)
	}

	err := doAuthorizeQuery()
	if span := otrace.FromContext(ctx); span != nil {
		span.Annotatef(nil, (&accessEntry{
			userId:    userId,
			groups:    groupIds,
			preds:     preds,
			operation: acl.Read,
			allowed:   err == nil,
		}).String())
	}

	return err
}

// authorizeState authorizes the State operation
func authorizeState(ctx context.Context) error {
	if len(worker.Config.HmacSecret) == 0 {
		// the user has not turned on the acl feature
		return nil
	}

	var userID string
	// doAuthorizeState checks if the user is authorized to perform this API request
	doAuthorizeState := func() error {
		userData, err := extractUserAndGroups(ctx)
		switch {
		case err == errNoJwt:
			return status.Error(codes.PermissionDenied, err.Error())
		case err != nil:
			return status.Error(codes.Unauthenticated, err.Error())
		default:
			userID = userData[0]
			if userID == x.GrootId {
				return nil
			}
			// Deny non groot users.
			return status.Error(codes.PermissionDenied, fmt.Sprintf("User is '%v'. "+
				"Only User '%v' is authorized.", userID, x.GrootId))
		}
	}

	return doAuthorizeState()
}<|MERGE_RESOLUTION|>--- conflicted
+++ resolved
@@ -637,12 +637,7 @@
 				switch {
 				case isAclPredMutation(gmu.Set):
 					return errors.Errorf("the permission of ACL predicates can not be changed")
-<<<<<<< HEAD
-				} else if isAclPredMutation(gmu.Del) {
-					// even groot can't delete ACL predicates
-=======
 				case isAclPredMutation(gmu.Del):
->>>>>>> 9415484f
 					return errors.Errorf("ACL predicates can't be deleted")
 				}
 				return nil
